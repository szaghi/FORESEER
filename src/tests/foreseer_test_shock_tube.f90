!< FORESEER test: shock tube tester, 1D Euler equation.

module foreseer_euler_1d
!< Definition of Euler 1D class for FORESEER test.

use, intrinsic :: iso_fortran_env, only : stderr=>error_unit
use foreseer, only : conservative_object, conservative_compressible, primitive_compressible,         &
                     conservative_to_primitive_compressible, primitive_to_conservative_compressible, &
                     eos_object, eos_compressible,                                                   &
                     riemann_solver_object, riemann_solver_compressible_exact,                       &
                     riemann_solver_compressible_hllc, riemann_solver_compressible_llf,              &
                     riemann_solver_compressible_pvl, riemann_solver_compressible_roe
use penf, only : I4P, R8P
use foodie, only : integrand
use vecfor, only : ex, vector
use wenoof, only : interpolator_object, wenoof_create

implicit none
private
public :: euler_1d

type, extends(integrand) :: euler_1d
   !< Euler 1D PDEs system field.
   !<
   !< It is a FOODIE integrand class concrete extension.
   !<
   !<### 1D Euler PDEs system
   !< The 1D Euler PDEs system considered is a non linear, hyperbolic (inviscid) system of conservation laws for compressible gas
   !< dynamics, that reads as
   !<$$
   !<\begin{matrix}
   !<U_t = R(U)  \Leftrightarrow U_t = F(U)_x \\
   !<U = \begin{bmatrix}
   !<\rho \\
   !<\rho u \\
   !<\rho E
   !<\end{bmatrix}\;\;\;
   !<F(U) = \begin{bmatrix}
   !<\rho u \\
   !<\rho u^2 + p \\
   !<\rho u H
   !<\end{bmatrix}
   !<\end{matrix}
   !<$$
   !< where \(\rho\) is the density, \(u\) is the velocity, \(p\) the pressure, \(E\) the total internal specific energy and \(H\)
   !< the total specific enthalpy. The PDEs system must completed with the proper initial and boundary conditions. Moreover, an
   !< ideal (thermally and calorically perfect) gas is considered
   !<$$
   !<\begin{matrix}
   !<R = c_p - c_v \\
   !<\gamma = \frac{c_p}{c_v}\\
   !<e = c_v T \\
   !<h = c_p T
   !<\end{matrix}
   !<$$
   !< where *R* is the gas constant, \(c_p\,c_v\) are the specific heats at constant pressure and volume (respectively), *e* is the
   !< internal energy, *h* is the internal enthalpy and *T* is the temperature. The following addition equations of state hold:
   !<$$
   !<\begin{matrix}
   !<T = \frac{p}{\rho R} \\
   !<E = \rho e + \frac{1}{2} \rho u^2 \\
   !<H = \rho h + \frac{1}{2} \rho u^2 \\
   !<a = \sqrt{\frac{\gamma p}{\rho}}
   !<\end{matrix}
   !<$$
   !<
   !<#### Numerical grid organization
   !< The finite volume, Godunov's like approach is employed. The conservative variables (and the primitive ones) are co-located at
   !< the cell center. The cell and (inter)faces numeration is as follow.
   !<```
   !<                cell            (inter)faces
   !<                 |                   |
   !<                 v                   v
   !<     |-------|-------|-.....-|-------|-------|-------|-------|-.....-|-------|-------|-------|-.....-|-------|-------|
   !<     | 1-Ng  | 2-Ng  | ..... |  -1   |   0   |   1   |  2    | ..... |  Ni   | Ni+1  | Ni+1  | ..... |Ni+Ng-1| Ni+Ng |
   !<     |-------|-------|-.....-|-------|-------|-------|-------|-.....-|-------|-------|-------|-.....-|-------|-------|
   !<    0-Ng                             -1      0       1       2      Ni-1     Ni                                    Ni+Ng
   !<```
   !< Where *Ni* are the finite volumes (cells) used for discretizing the domain and *Ng* are the ghost cells used for imposing the
   !< left and right boundary conditions (for a total of *2Ng* cells).
   integer(I4P)                                 :: weno_order=0                          !< WENO reconstruction order.
   integer(I4P)                                 :: Ni=0                                  !< Space dimension.
   integer(I4P)                                 :: Ng=0                                  !< Ghost cells number.
   real(R8P)                                    :: Dx=0._R8P                             !< Space step.
   type(eos_compressible)                       :: eos                                   !< Equation of state.
   type(conservative_compressible), allocatable :: U(:)                                  !< Integrand (state) variables.
   character(:),                    allocatable :: BC_L                                  !< Left boundary condition type.
   character(:),                    allocatable :: BC_R                                  !< Right boundary condition type.
   class(interpolator_object),      allocatable :: interpolator                          !< WENO interpolator.
   procedure(reconstruct_interfaces_), pointer  :: reconstruct_interfaces=>&
                                                   reconstruct_interfaces_characteristic !< Reconstruct interface states.
   class(riemann_solver_object), allocatable    :: riemann_solver                        !< Riemann solver.
   contains
      ! auxiliary methods
      procedure, pass(self) :: initialize       !< Initialize field.
      procedure, pass(self) :: destroy          !< Destroy field.
      procedure, pass(self) :: output           !< Extract Euler field.
      procedure, pass(self) :: dt => compute_dt !< Compute the current time step, by means of CFL condition.
      ! ADT integrand deferred methods
      procedure, pass(self) :: t => dEuler_dt                                       !< Time derivative, residuals function.
      procedure, pass(lhs)  :: local_error => euler_local_error                     !< Operator `||euler-euler||`.
      procedure, pass(lhs)  :: integrand_multiply_integrand => euler_multiply_euler !< Operator `*`.
      procedure, pass(lhs)  :: integrand_multiply_real => euler_multiply_real       !< Operator `euler * real`.
      procedure, pass(rhs)  :: real_multiply_integrand => real_multiply_euler       !< Operator `real * euler`.
      procedure, pass(lhs)  :: add => add_euler                                     !< Operator `+`.
      procedure, pass(lhs)  :: sub => sub_euler                                     !< Operator `-`.
      procedure, pass(lhs)  :: assign_integrand => euler_assign_euler               !< Operator `=`.
      procedure, pass(lhs)  :: assign_real => euler_assign_real                     !< Operator `euler = real`.
      ! private methods
      procedure, pass(self), private :: impose_boundary_conditions            !< Impose boundary conditions.
      procedure, pass(self), private :: reconstruct_interfaces_characteristic !< Reconstruct (charc.) interface states.
      procedure, pass(self), private :: reconstruct_interfaces_conservative   !< Reconstruct (cons.) interface states.
      procedure, pass(self), private :: reconstruct_interfaces_primitive      !< Reconstruct (prim.) interface states.
endtype euler_1d

abstract interface
   !< Abstract interfaces of [[euler_1d]] pointer methods.
   subroutine reconstruct_interfaces_(self, conservative, r_conservative)
   !< Reconstruct interface states.
   import :: conservative_compressible, euler_1d, primitive_compressible
   class(euler_1d),                 intent(in)    :: self                     !< Euler field.
   type(conservative_compressible), intent(in)    :: conservative(1-self%Ng:) !< Conservative variables.
   type(conservative_compressible), intent(inout) :: r_conservative(1:, 0:)   !< Reconstructed conservative variables.
   endsubroutine reconstruct_interfaces_
endinterface

contains
   ! auxiliary methods
   subroutine initialize(self, Ni, Dx, BC_L, BC_R, initial_state, eos, weno_order, weno_variables, riemann_solver_scheme)
   !< Initialize field.
   class(euler_1d),              intent(inout)        :: self                   !< Euler field.
   integer(I4P),                 intent(in)           :: Ni                     !< Space dimension.
   real(R8P),                    intent(in)           :: Dx                     !< Space step.
   character(*),                 intent(in)           :: BC_L                   !< Left boundary condition type.
   character(*),                 intent(in)           :: BC_R                   !< Right boundary condition type.
   type(primitive_compressible), intent(in)           :: initial_state(1:)      !< Initial state of primitive variables.
   type(eos_compressible),       intent(in)           :: eos                    !< Equation of state.
   integer(I4P),                 intent(in), optional :: weno_order             !< WENO reconstruction order.
   character(*),                 intent(in), optional :: weno_variables         !< Variables on which WENO reconstruction is done.
   character(*),                 intent(in), optional :: riemann_solver_scheme  !< Riemann solver scheme.
   character(:), allocatable                          :: weno_variables_        !< WENO Variables, local variable.
   character(:), allocatable                          :: riemann_solver_scheme_ !< Riemann solver scheme, local variable.
   integer(I4P)                                       :: i                      !< Space couner.

   call self%destroy
   self%weno_order = 1 ; if (present(weno_order)) self%weno_order = weno_order
   self%Ni = Ni
   self%Ng = (self%weno_order + 1) / 2
   self%Dx = Dx
   self%eos = eos
   if (allocated(self%U)) deallocate(self%U) ; allocate(self%U(1-self%Ng:self%Ni+self%Ng))
   do i=1, Ni
      self%U(i) = primitive_to_conservative_compressible(primitive=initial_state(i), eos=eos)
   enddo
   self%BC_L = BC_L
   self%BC_R = BC_R

   if (self%weno_order>1) call wenoof_create(interpolator_type='reconstructor-JS', S=self%Ng, interpolator=self%interpolator)
   weno_variables_ = 'characteristic'
   if (present(weno_variables)) weno_variables_ = trim(adjustl(weno_variables))
   select case(weno_variables_)
   case('characteristic')
      self%reconstruct_interfaces => reconstruct_interfaces_characteristic
   case('conservative')
      self%reconstruct_interfaces => reconstruct_interfaces_conservative
   case('primitive')
      self%reconstruct_interfaces => reconstruct_interfaces_primitive
   case default
      write(stderr, '(A)') 'error: WENO reconstruction variables set "'//weno_variables_//'" unknown!'
      stop
   endselect

   riemann_solver_scheme_ = 'llf'
   if (present(riemann_solver_scheme)) riemann_solver_scheme_ = trim(adjustl(riemann_solver_scheme))
   select case(riemann_solver_scheme_)
   case('exact')
      allocate(riemann_solver_compressible_exact :: self%riemann_solver)
   case('hllc')
      allocate(riemann_solver_compressible_hllc :: self%riemann_solver)
   case('llf')
      allocate(riemann_solver_compressible_llf :: self%riemann_solver)
   case('pvl')
      allocate(riemann_solver_compressible_pvl :: self%riemann_solver)
   case('roe')
      allocate(riemann_solver_compressible_roe :: self%riemann_solver)
   case default
      write(stderr, '(A)') 'error: Riemann Solver scheme "'//riemann_solver_scheme_//'" unknown!'
      stop
   endselect
   endsubroutine initialize

   pure subroutine destroy(self)
   !< Destroy field.
   class(euler_1d), intent(inout) :: self !< Euler field.

   self%weno_order = 0
   self%Ni = 0
   self%Ng = 0
   self%Dx = 0._R8P
   if (allocated(self%U)) deallocate(self%U)
   if (allocated(self%BC_L)) deallocate(self%BC_L)
   if (allocated(self%BC_R)) deallocate(self%BC_R)
   if (allocated(self%interpolator)) deallocate(self%interpolator)
   if (allocated(self%riemann_solver)) deallocate(self%riemann_solver)
   endsubroutine destroy

   pure function output(self, is_primitive) result(state)
   !< Output the Euler field state.
   class(euler_1d), intent(in)           :: self          !< Euler field.
   logical,         intent(in), optional :: is_primitive  !< Output in primitive variables.
   real(R8P), allocatable                :: state(:,:)    !< Euler state vector.
   real(R8P), allocatable                :: state_(:)     !< Euler state vector, local variable.
   logical                               :: is_primitive_ !< Output in primitive variables, local variable.
   type(primitive_compressible)          :: primitive     !< Primitive state.
   integer(I4P)                          :: i             !< Counter.

   is_primitive_ = .false. ; if (present(is_primitive)) is_primitive_ = is_primitive
   if (is_primitive_) then
      allocate(state(1:size(primitive%array(), dim=1), 1:self%Ni))
      do i=1, self%Ni
         primitive = conservative_to_primitive_compressible(conservative=self%U(i), eos=self%eos)
         state_ = primitive%array()
      enddo
   else
      allocate(state(1:size(self%U(1)%array(), dim=1), 1:self%Ni))
      do i=1, self%Ni
         state_ = self%U(i)%array()
         state(:, i) = state_
      enddo
   endif
   endfunction output

   pure function compute_dt(self, steps_max, t_max, t, CFL) result(Dt)
   !< Compute the current time step by means of CFL condition.
   class(euler_1d), intent(in) :: self      !< Euler field.
   integer(I4P),    intent(in) :: steps_max !< Maximun number of time steps.
   real(R8P),       intent(in) :: t_max     !< Maximum integration time.
   real(R8P),       intent(in) :: t         !< Time.
   real(R8P),       intent(in) :: CFL       !< CFL value.
   real(R8P)                   :: Dt        !< Time step.
   type(vector)                :: u         !< Velocity vector.
   real(R8P)                   :: a         !< Speed of sound.
   real(R8P)                   :: vmax      !< Maximum propagation speed of signals.
   integer(I4P)                :: i         !< Counter.

   associate(Ni=>self%Ni, Dx=>self%Dx)
      vmax = 0._R8P
      do i=1, Ni
         u = self%U(i)%velocity()
         a = self%eos%speed_of_sound(density=self%U(i)%density, pressure=self%U(i)%pressure(eos=self%eos))
         vmax = max(vmax, u%normL2() + a)
      enddo
      Dt = Dx * CFL / vmax
      if (steps_max <= 0 .and. t_max > 0._R8P) then
         if ((t + Dt) > t_max) Dt = t_max - t
      endif
   endassociate
   endfunction compute_dt

   ! ADT integrand deferred methods
   function dEuler_dt(self, t) result(dState_dt)
   !< Time derivative of Euler field, the residuals function.
   class(euler_1d), intent(in)           :: self                         !< Euler field.
   real(R8P),       intent(in), optional :: t                            !< Time.
   class(integrand), allocatable         :: dState_dt                    !< Euler field time derivative.
   type(conservative_compressible)       :: U(1-self%Ng:self%Ni+self%Ng) !< Conservative variables.
   type(conservative_compressible)       :: UR(1:2,0:self%Ni+1)          !< Reconstructed conservative variables.
   type(conservative_compressible)       :: F(0:self%Ni)                 !< Fluxes of conservative variables.
   integer(I4P)                          :: i                            !< Counter.

   do i=1, self%Ni
      U(i) = self%U(i)
   enddo
   call self%impose_boundary_conditions(U=U)
   call self%reconstruct_interfaces(conservative=U, r_conservative=UR)
   do i=0, self%Ni
      call self%riemann_solver%solve(eos_left=self%eos,  state_left=UR( 2, i  ), &
                                     eos_right=self%eos, state_right=UR(1, i+1), normal=ex, fluxes=F(i))
   enddo
   allocate(euler_1d :: dState_dt)
   select type(dState_dt)
   class is(euler_1d)
      dState_dt = self
      do i=1, self%Ni
          dState_dt%U(i) = (F(i - 1) - F(i)) / self%Dx
      enddo
   endselect
   endfunction dEuler_dt

  function euler_local_error(lhs, rhs) result(error)
  !< Estimate local truncation error between 2 euler approximations.
  !<
  !< The estimation is done by norm L2 of U:
  !<
  !< $$ error = \sqrt{ \sum_i{\sum_i{ \frac{(lhs\%U_i - rhs\%U_i)^2}{lhs\%U_i^2} }} } $$
  class(euler_1d),  intent(in) :: lhs      !< Left hand side.
  class(integrand), intent(in) :: rhs      !< Right hand side.
  real(R8P)                    :: error    !< Error estimation.
  real(R8P), allocatable       :: U_lhs(:) !< Serialized conservative variables.
  real(R8P), allocatable       :: U_rhs(:) !< Serialized conservative variables.
  integer(I4P)                 :: i        !< Space counter.
  integer(I4P)                 :: v        !< Variables counter.

  select type(rhs)
  class is (euler_1d)
     error = 0._R8P
     do i=1, lhs%Ni
       U_lhs = lhs%U(i)%array()
       U_rhs = rhs%U(i)%array()
       do v=1, size(U_lhs, dim=1)
         error = error + (U_lhs(v) - U_rhs(v)) ** 2 / U_lhs(v) ** 2
       enddo
     enddo
     error = sqrt(error)
  endselect
  endfunction euler_local_error

  function euler_multiply_euler(lhs, rhs) result(opr)
  !< Multiply an Euler field by another one.
  class(euler_1d),  intent(in)  :: lhs !< Left hand side.
  class(integrand), intent(in)  :: rhs !< Right hand side.
  class(integrand), allocatable :: opr !< Operator result.
  integer(I4P)                  :: i   !< Counter.

  allocate(euler_1d :: opr)
  select type(opr)
  class is(euler_1d)
     opr = lhs
     select type(rhs)
     class is (euler_1d)
        do i=1, lhs%Ni
           opr%U(i) = lhs%U(i) * rhs%U(i)
        enddo
     endselect
  endselect
  endfunction euler_multiply_euler

  function euler_multiply_real(lhs, rhs) result(opr)
  !< Multiply an Euler field by a real scalar.
  class(euler_1d), intent(in)   :: lhs !< Left hand side.
  real(R8P),       intent(in)   :: rhs !< Right hand side.
  class(integrand), allocatable :: opr !< Operator result.
  integer(I4P)                  :: i   !< Counter.

  allocate(euler_1d :: opr)
  select type(opr)
  class is(euler_1d)
     opr = lhs
     do i=1, lhs%Ni
        opr%U(i) = rhs * lhs%U(i)
     enddo
  endselect
  endfunction euler_multiply_real

  function real_multiply_euler(lhs, rhs) result(opr)
  !< Multiply a real scalar by an Euler field.
  real(R8P),       intent(in)   :: lhs !< Left hand side.
  class(euler_1d), intent(in)   :: rhs !< Right hand side.
  class(integrand), allocatable :: opr !< Operator result.
  integer(I4P)                  :: i   !< Counter.

  allocate(euler_1d :: opr)
  select type(opr)
  class is(euler_1d)
     opr = rhs
     do i=1, rhs%Ni
        opr%U(i) = lhs * rhs%U(i)
     enddo
  endselect
  endfunction real_multiply_euler

  function add_euler(lhs, rhs) result(opr)
  !< Add two Euler fields.
  class(euler_1d),  intent(in)  :: lhs !< Left hand side.
  class(integrand), intent(in)  :: rhs !< Right hand side.
  class(integrand), allocatable :: opr !< Operator result.
  integer(I4P)                  :: i   !< Counter.

  allocate (euler_1d :: opr)
  select type(opr)
  class is(euler_1d)
     opr = lhs
     select type(rhs)
     class is (euler_1d)
        do i=1, lhs%Ni
           opr%U(i) = lhs%U(i) + rhs%U(i)
        enddo
     endselect
  endselect
  endfunction add_euler

  function sub_euler(lhs, rhs) result(opr)
  !< Subtract two Euler fields.
  class(euler_1d),  intent(in)  :: lhs !< Left hand side.
  class(integrand), intent(in)  :: rhs !< Right hand side.
  class(integrand), allocatable :: opr !< Operator result.
  integer(I4P)                  :: i   !< Counter.

  allocate (euler_1d :: opr)
  select type(opr)
  class is(euler_1d)
     opr = lhs
     select type(rhs)
     class is (euler_1d)
        do i=1, lhs%Ni
           opr%U(i) = lhs%U(i) - rhs%U(i)
        enddo
     endselect
  endselect
  endfunction sub_euler

  subroutine euler_assign_euler(lhs, rhs)
  !< Assign one Euler field to another.
  class(euler_1d),  intent(inout) :: lhs !< Left hand side.
  class(integrand), intent(in)    :: rhs !< Right hand side.
  integer(I4P)                    :: i   !< Counter.

  select type(rhs)
  class is(euler_1d)
     lhs%weno_order = rhs%weno_order
     lhs%Ni         = rhs%Ni
     lhs%Ng         = rhs%Ng
     lhs%Dx         = rhs%Dx
     lhs%eos        = rhs%eos
     if (allocated(rhs%U)) then
        if (allocated(lhs%U)) deallocate(lhs%U) ; allocate(lhs%U(1:lhs%Ni))
        select type(rhs)
        class is(euler_1d)
           if (allocated(rhs%U)) then
              do i=1, lhs%Ni
                 lhs%U(i) = rhs%U(i)
              enddo
           endif
        endselect
     endif
     if (allocated(rhs%BC_L)) lhs%BC_L = rhs%BC_L
     if (allocated(rhs%BC_R)) lhs%BC_R = rhs%BC_R
     if (allocated(rhs%interpolator)) then
        if (allocated(lhs%interpolator)) deallocate(lhs%interpolator)
        allocate(lhs%interpolator, source=rhs%interpolator)
     endif
     if (associated(rhs%reconstruct_interfaces)) lhs%reconstruct_interfaces => rhs%reconstruct_interfaces
     ! if (associated(rhs%riemann_solver)) lhs%riemann_solver => rhs%riemann_solver
     if (allocated(rhs%riemann_solver)) then
        if (allocated(lhs%riemann_solver)) deallocate(lhs%riemann_solver) ; allocate(lhs%riemann_solver, source=rhs%riemann_solver)
     endif
  endselect
  endsubroutine euler_assign_euler

  subroutine euler_assign_real(lhs, rhs)
  !< Assign one real to an Euler field.
  class(euler_1d), intent(inout) :: lhs !< Left hand side.
  real(R8P),       intent(in)    :: rhs !< Right hand side.
  integer(I4P)                   :: i   !< Counter.

  if (allocated(lhs%U)) then
     do i=1, lhs%Ni
        lhs%U(i)%density = rhs
        lhs%U(i)%momentum = rhs
        lhs%U(i)%energy = rhs
     enddo
  endif
  endsubroutine euler_assign_real

   ! private methods
   pure subroutine impose_boundary_conditions(self, U)
   !< Impose boundary conditions.
   !<
   !< The boundary conditions are imposed on the primitive variables by means of the ghost cells approach.
   class(euler_1d),              intent(in)    :: self          !< Euler field.
   type(conservative_compressible), intent(inout) :: U(1-self%Ng:) !< Conservative variables.
   ! type(primitive_compressible), intent(inout) :: P(1-self%Ng:) !< Primitive variables.
   integer(I4P)                                :: i             !< Space counter.

   select case(trim(adjustl(self%BC_L)))
      case('TRA') ! trasmissive (non reflective) BC
         do i=1-self%Ng, 0
            ! P(i) = P(-i+1)
            U(i) = U(-i+1)
         enddo
      case('REF') ! reflective BC
         do i=1-self%Ng, 0
            ! P(i)%density  =   P(-i+1)%density
            ! P(i)%velocity = - P(-i+1)%velocity
            ! P(i)%pressure =   P(-i+1)%pressure
            U(i)%density  =   U(-i+1)%density
            U(i)%momentum = - U(-i+1)%momentum
            U(i)%energy   =   U(-i+1)%energy
         enddo
   endselect

   select case(trim(adjustl(self%BC_R)))
      case('TRA') ! trasmissive (non reflective) BC
         do i=self%Ni+1, self%Ni+self%Ng
            ! P(i) = P(self%Ni-(i-self%Ni-1))
            U(i) = U(self%Ni-(i-self%Ni-1))
         enddo
      case('REF') ! reflective BC
         do i=self%Ni+1, self%Ni+self%Ng
            ! P(i)%density  =   P(self%Ni-(i-self%Ni-1))%density
            ! P(i)%velocity = - P(self%Ni-(i-self%Ni-1))%velocity
            ! P(i)%pressure =   P(self%Ni-(i-self%Ni-1))%pressure
            U(i)%density  =   U(self%Ni-(i-self%Ni-1))%density
            U(i)%momentum = - U(self%Ni-(i-self%Ni-1))%momentum
            U(i)%energy   =   U(self%Ni-(i-self%Ni-1))%energy
         enddo
   endselect
   endsubroutine impose_boundary_conditions

   subroutine reconstruct_interfaces_characteristic(self, conservative, r_conservative)
   !< Reconstruct interfaces states.
   !<
   !< The reconstruction is done in pseudo characteristic variables.
   class(euler_1d),                 intent(in)    :: self                                 !< Euler field.
   type(conservative_compressible), intent(in)    :: conservative(1-self%Ng:)             !< Conservative variables.
   type(conservative_compressible), intent(inout) :: r_conservative(1:, 0:)               !< Reconstructed conservative vars.
   type(primitive_compressible)                   :: primitive(1-self%Ng:self%Ni+self%Ng) !< Primitive variables.
   type(primitive_compressible)                   :: r_primitive(1:2, 0:self%Ni+1)        !< Reconstructed primitive variables.
   type(primitive_compressible)                   :: Pm(1:2)                              !< Mean of primitive variables.
   real(R8P)                                      :: LPm(1:3, 1:3, 1:2)                   !< Mean left eigenvectors matrix.
   real(R8P)                                      :: RPm(1:3, 1:3, 1:2)                   !< Mean right eigenvectors matrix.
   real(R8P)                                      :: C(1:2, 1-self%Ng:-1+self%Ng, 1:3)    !< Pseudo characteristic variables.
   real(R8P)                                      :: CR(1:2, 1:3)                         !< Pseudo characteristic reconst.
   real(R8P)                                      :: buffer(1:3)                          !< Dummy buffer.
   integer(I4P)                                   :: i                                    !< Counter.
   integer(I4P)                                   :: j                                    !< Counter.
   integer(I4P)                                   :: f                                    !< Counter.
   integer(I4P)                                   :: v                                    !< Counter.
   class(interpolator_object), allocatable        :: interpolator                         !< WENO interpolator.

   select case(self%weno_order)
   case(1) ! 1st order piecewise constant reconstruction
      do i=0, self%Ni+1
         r_conservative(1, i) = conservative(i)
         r_conservative(2, i) = r_conservative(1, i)
      enddo
   case(3, 5, 7, 9, 11, 13, 15, 17) ! 3rd-17th order WENO reconstruction
      call wenoof_create(interpolator_type='reconstructor-JS', S=self%Ng, interpolator=interpolator)
      do i=1-self%Ng, self%Ni+self%Ng
         primitive(i) = conservative_to_primitive_compressible(conservative=conservative(i), eos=self%eos)
      enddo
      do i=0, self%Ni+1
         ! compute pseudo charteristic variables
         do f=1, 2
            Pm(f) = 0.5_R8P * (primitive(i+f-2) + primitive(i+f-1))
         enddo
         do f=1, 2
            LPm(:, :, f) = Pm(f)%left_eigenvectors(eos=self%eos)
            RPm(:, :, f) = Pm(f)%right_eigenvectors(eos=self%eos)
         enddo
         do j=i+1-self%Ng, i-1+self%Ng
            do f=1, 2
               do v=1, 3
                  C(f, j-i, v) = dot_product(LPm(v, :, f), [primitive(j)%density, primitive(j)%velocity%x, primitive(j)%pressure])
               enddo
            enddo
         enddo
         ! compute WENO reconstruction of pseudo charteristic variables
         do v=1, 3
            call interpolator%interpolate(stencil=C(:, :, v), interpolation=CR(:, v))
         enddo
         ! trasform back reconstructed pseudo charteristic variables to primitive ones
         do f=1, 2
            do v=1, 3
               buffer(v) = dot_product(RPm(v, :, f), CR(f, :))
            enddo
            r_primitive(f, i)%density  = buffer(1)
            r_primitive(f, i)%velocity = buffer(2) * ex
            r_primitive(f, i)%pressure = buffer(3)
         enddo
      enddo
      do i=0, self%Ni+1
         r_conservative(1, i) = primitive_to_conservative_compressible(primitive=r_primitive(1, i), eos=self%eos)
         r_conservative(2, i) = primitive_to_conservative_compressible(primitive=r_primitive(2, i), eos=self%eos)
      enddo
   endselect
   endsubroutine reconstruct_interfaces_characteristic

   subroutine reconstruct_interfaces_conservative(self, conservative, r_conservative)
   !< Reconstruct interfaces states.
   !<
   !< The reconstruction is done in conservative variables.
   class(euler_1d),                 intent(in)    :: self                                 !< Euler field.
   type(conservative_compressible), intent(in)    :: conservative(1-self%Ng:)             !< Conservative variables.
   type(conservative_compressible), intent(inout) :: r_conservative(1:, 0:)               !< Reconstructed conservative vars.
   real(R8P), allocatable                         :: U(:)                                 !< Serialized conservative variables.
   real(R8P)                                      :: C(1:2, 1-self%Ng:-1+self%Ng, 1:3)    !< Pseudo characteristic variables.
   real(R8P)                                      :: CR(1:2, 1:3)                         !< Pseudo characteristic reconst.
   integer(I4P)                                   :: i                                    !< Counter.
   integer(I4P)                                   :: j                                    !< Counter.
   integer(I4P)                                   :: f                                    !< Counter.
   integer(I4P)                                   :: v                                    !< Counter.
   class(interpolator_object), allocatable        :: interpolator                         !< WENO interpolator.

   select case(self%weno_order)
   case(1) ! 1st order piecewise constant reconstruction
      do i=0, self%Ni+1
         r_conservative(1, i) = conservative(i)
         r_conservative(2, i) = r_conservative(1, i)
      enddo
   case(3, 5, 7, 9, 11, 13, 15, 17) ! 3rd-17th order WENO reconstruction
      call wenoof_create(interpolator_type='reconstructor-JS', S=self%Ng, interpolator=interpolator)
      do i=0, self%Ni+1
         do j=i+1-self%Ng, i-1+self%Ng
             U = conservative(j)%array()
            do f=1, 2
               C(f, j-i, 1) = U(1)
               C(f, j-i, 2) = U(2)
               C(f, j-i, 3) = U(5)
            enddo
         enddo
         do v=1, 3
            call interpolator%interpolate(stencil=C(:, :, v), interpolation=CR(:, v))
         enddo
         do f=1, 2
            r_conservative(f, i)%density  = CR(f, 1)
            r_conservative(f, i)%momentum = CR(f, 2) * ex
            r_conservative(f, i)%energy   = CR(f, 3)
         enddo
      enddo
   endselect
   endsubroutine reconstruct_interfaces_conservative

   subroutine reconstruct_interfaces_primitive(self, conservative, r_conservative)
   !< Reconstruct interfaces states.
   !<
   !< The reconstruction is done in primitive variables.
   class(euler_1d),                 intent(in)    :: self                                 !< Euler field.
   type(conservative_compressible), intent(in)    :: conservative(1-self%Ng:)             !< Conservative variables.
   type(conservative_compressible), intent(inout) :: r_conservative(1:, 0:)               !< Reconstructed conservative vars.
   type(primitive_compressible)                   :: primitive(1-self%Ng:self%Ni+self%Ng) !< Primitive variables.
   type(primitive_compressible)                   :: r_primitive(1:2, 0:self%Ni+1)        !< Reconstructed primitive variables.
   real(R8P), allocatable                         :: P(:)                                 !< Serialized primitive variables.
   real(R8P)                                      :: C(1:2, 1-self%Ng:-1+self%Ng, 1:3)    !< Pseudo characteristic variables.
   real(R8P)                                      :: CR(1:2, 1:3)                         !< Pseudo characteristic reconst.
   integer(I4P)                                   :: i                                    !< Counter.
   integer(I4P)                                   :: j                                    !< Counter.
   integer(I4P)                                   :: f                                    !< Counter.
   integer(I4P)                                   :: v                                    !< Counter.
   class(interpolator_object), allocatable        :: interpolator                         !< WENO interpolator.

   select case(self%weno_order)
   case(1) ! 1st order piecewise constant reconstruction
      do i=0, self%Ni+1
         r_conservative(1, i) = conservative(i)
         r_conservative(2, i) = r_conservative(1, i)
      enddo
   case(3, 5, 7, 9, 11, 13, 15, 17) ! 3rd-17th order WENO reconstruction
      call wenoof_create(interpolator_type='reconstructor-JS', S=self%Ng, interpolator=interpolator)
      do i=1-self%Ng, self%Ni+self%Ng
         primitive(i) = conservative_to_primitive_compressible(conservative=conservative(i), eos=self%eos)
      enddo
      do i=0, self%Ni+1
         do j=i+1-self%Ng, i-1+self%Ng
             P = primitive(j)%array()
            do f=1, 2
               C(f, j-i, 1) = P(1)
               C(f, j-i, 2) = P(2)
               C(f, j-i, 3) = P(5)
            enddo
         enddo
         do v=1, 3
            call interpolator%interpolate(stencil=C(:, :, v), interpolation=CR(:, v))
         enddo
         do f=1, 2
            r_primitive(f, i)%density  = CR(f, 1)
            r_primitive(f, i)%velocity = CR(f, 2) * ex
            r_primitive(f, i)%pressure = CR(f, 3)
         enddo
      enddo
      do i=0, self%Ni+1
         r_conservative(1, i) = primitive_to_conservative_compressible(primitive=r_primitive(1, i), eos=self%eos)
         r_conservative(2, i) = primitive_to_conservative_compressible(primitive=r_primitive(2, i), eos=self%eos)
      enddo
   endselect
   endsubroutine reconstruct_interfaces_primitive
endmodule foreseer_euler_1d

program foreseer_test_shock_tube
!< FORESEER test: shock tube tester, 1D Euler equation.

use flap, only : command_line_interface
use foodie, only : tvd_runge_kutta_integrator
use foreseer, only : conservative_compressible, primitive_compressible,         &
                     conservative_to_primitive_compressible, primitive_to_conservative_compressible, &
                     eos_compressible
use foreseer_euler_1d, only : euler_1d
use penf, only : cton, FR8P, I4P, R8P, str
use vecfor, only : ex, vector

implicit none
<<<<<<< HEAD
integer(I4P)                     :: weno_order                  !< WENO reconstruction order.
character(len=:), allocatable    :: weno_variables              !< Variables set on which WENO reconstruction is done.
type(tvd_runge_kutta_integrator) :: rk_integrator               !< Runge-Kutta integrator.
integer(I4P)                     :: rk_stages_number            !< Runge-Kutta stages number.
type(euler_1d), allocatable      :: rk_stage(:)                 !< Runge-Kutta stages.
real(R8P)                        :: dt                          !< Time step.
real(R8P)                        :: t                           !< Time.
integer(I4P)                     :: step                        !< Time steps counter.
type(euler_1d)                   :: domain                      !< Domain of Euler equations.
real(R8P)                        :: CFL                         !< CFL value.
character(3)                     :: BC_L                        !< Left boundary condition type.
character(3)                     :: BC_R                        !< Right boundary condition type.
integer(I4P)                     :: Ni                          !< Number of grid cells.
real(R8P)                        :: Dx                          !< Space step discretization.
real(R8P), allocatable           :: x(:)                        !< Cell center x-abscissa values.
integer(I4P)                     :: steps_max                   !< Maximum number of time steps.
real(R8P)                        :: t_max                       !< Maximum integration time.
character(99), allocatable       :: riemann_solver_schemes(:)   !< Riemann Problem solver scheme(s).
character(99)                    :: shock_tube_test             !< Shock tube test.
character(99)                    :: s_scheme                    !< Space integration scheme.
character(99)                    :: t_scheme                    !< Time integration scheme.
logical                          :: results                     !< Flag for activating results saving.
logical                          :: time_serie                  !< Flag for activating time serie-results saving.
logical                          :: verbose                     !< Flag for activating more verbose output.
integer(I4P)                     :: s                           !< Schemes counter.
real(R8P), parameter             :: pi = 4._R8P * atan(1._R8P)  !< Pi greek.

call parse_command_line_interface
do s=1, size(riemann_solver_schemes, dim=1)
   if (verbose) print "(A)", 'Use Riemann Problem solver "'//trim(adjustl(riemann_solver_schemes(s)))//'"'
   call initialize(riemann_solver_scheme=riemann_solver_schemes(s),shock_tube_test=shock_tube_test)
   call save_time_serie(filename='euler_1D-'//&
                                 trim(adjustl(s_scheme))//'-'//&
                                 trim(adjustl(t_scheme))//'-'//&
                                 trim(adjustl(shock_tube_test))//'-'//&
                                 trim(adjustl(riemann_solver_schemes(s)))//'.dat', t=t)
   step = 0
   time_loop: do
      step = step + 1
      dt = domain%dt(steps_max=steps_max, t_max=t_max, t=t, CFL=CFL)
      call rk_integrator%integrate(U=domain, stage=rk_stage, dt=dt, t=t)
      t = t + dt
      call save_time_serie(t=t)
      if (verbose) print "(A)", 'step = '//str(n=step)//', time step = '//str(n=dt)//', time = '//str(n=t)
      if ((t == t_max).or.(step == steps_max)) exit time_loop
   enddo time_loop
enddo

contains
   subroutine initialize(riemann_solver_scheme,shock_tube_test)
   !< Initialize the test.
   character(*), intent(in)                  :: riemann_solver_scheme !< Riemann Problem solver scheme.
   character(*), intent(in)                  :: shock_tube_test       !< Shock tube test specification.
   character(:), allocatable                 :: shock_tube_test_      !< Shock tube test specification, local variable.
=======
integer(I4P)                     :: weno_order                 !< WENO reconstruction order.
character(len=:), allocatable    :: weno_variables             !< Variables set on which WENO reconstruction is done.
type(tvd_runge_kutta_integrator) :: rk_integrator              !< Runge-Kutta integrator.
integer(I4P)                     :: rk_stages_number           !< Runge-Kutta stages number.
type(euler_1d), allocatable      :: rk_stage(:)                !< Runge-Kutta stages.
real(R8P)                        :: dt                         !< Time step.
real(R8P)                        :: t                          !< Time.
integer(I4P)                     :: step                       !< Time steps counter.
type(euler_1d)                   :: domain                     !< Domain of Euler equations.
real(R8P)                        :: CFL                        !< CFL value.
character(3)                     :: BC_L                       !< Left boundary condition type.
character(3)                     :: BC_R                       !< Right boundary condition type.
integer(I4P)                     :: Ni                         !< Number of grid cells.
real(R8P)                        :: Dx                         !< Space step discretization.
real(R8P), allocatable           :: x(:)                       !< Cell center x-abscissa values.
integer(I4P)                     :: steps_max                  !< Maximum number of time steps.
real(R8P)                        :: t_max                      !< Maximum integration time.
character(99), allocatable       :: riemann_solver_schemes(:)  !< Riemann Problem solver scheme(s).
character(99), allocatable       :: riemann_problems(:)        !< Riemann problems.
character(99)                    :: s_scheme                   !< Space integration scheme.
character(99)                    :: t_scheme                   !< Time integration scheme.
logical                          :: results                    !< Flag for activating results saving.
logical                          :: time_serie                 !< Flag for activating time serie-results saving.
logical                          :: verbose                    !< Flag for activating more verbose output.
integer(I4P)                     :: s                          !< Schemes counter.
integer(I4P)                     :: p                          !< Problems counter.
real(R8P), parameter             :: pi = 4._R8P * atan(1._R8P) !< Pi greek.

call parse_command_line_interface
do s=1, size(riemann_solver_schemes, dim=1)
   do p=1, size(riemann_problems, dim=1)
      if (verbose) print "(A)", 'Use Riemann Problem solver "'//trim(adjustl(riemann_solver_schemes(s)))//'"'
      call initialize(riemann_solver_scheme=riemann_solver_schemes(s), riemann_problem=riemann_problems(p))
      call save_time_serie(filename='shock_tube_test-'//                     &
                                    trim(adjustl(riemann_problems(p)))//'-'//&
                                    trim(adjustl(s_scheme))//'-'//           &
                                    trim(adjustl(t_scheme))//'-'//           &
                                    trim(adjustl(riemann_solver_schemes(s)))//'.dat', t=t)
      step = 0
      time_loop: do
         step = step + 1
         dt = domain%dt(steps_max=steps_max, t_max=t_max, t=t, CFL=CFL)
         call rk_integrator%integrate(U=domain, stage=rk_stage, dt=dt, t=t)
         t = t + dt
         call save_time_serie(t=t)
         if (verbose) print "(A)", 'step = '//str(n=step)//', time step = '//str(n=dt)//', time = '//str(n=t)
         if ((t == t_max).or.(step == steps_max)) exit time_loop
      enddo time_loop
      call save_time_serie(t=t, finish=.true.)
   enddo
enddo

contains
   subroutine initialize(riemann_solver_scheme, riemann_problem)
   !< Initialize the test.
   character(*), intent(in)                  :: riemann_solver_scheme !< Riemann Problem solver scheme.
   character(*), intent(in)                  :: riemann_problem       !< Riemann problem.
>>>>>>> 301857df
   type(primitive_compressible), allocatable :: initial_state(:)      !< Initial state of primitive variables.
   integer(I4P)                              :: i                     !< Space counter.

   if (allocated(rk_stage)) deallocate(rk_stage) ; allocate(rk_stage(1:rk_stages_number))
   call rk_integrator%init(stages=rk_stages_number)
   t = 0._R8P
   if (allocated(x)) deallocate(x) ; allocate(x(1:Ni))
   if (allocated(initial_state)) deallocate(initial_state) ; allocate(initial_state(1:Ni))
   Dx = 1._R8P / Ni
<<<<<<< HEAD
   shock_tube_test_ = trim(adjustl(shock_tube_test))
   select case(shock_tube_test_)
   case('Sod')
     ! Sod's problem
     BC_L = 'TRA'
     BC_R = 'TRA'
     do i=1, Ni / 2
        x(i) = Dx * i - 0.5_R8P * Dx
        initial_state(i)%density  = 1._R8P
        initial_state(i)%velocity = 0._R8P
        initial_state(i)%pressure = 1._R8P
     enddo
     do i=Ni / 2 + 1, Ni
        x(i) = Dx * i - 0.5_R8P * Dx
        initial_state(i)%density  = 0.125_R8P
        initial_state(i)%velocity = 0._R8P
        initial_state(i)%pressure = 0.1_R8P
     enddo
   case('Lax')
     ! Lax's problem
     BC_L = 'TRA'
     BC_R = 'TRA'
     do i=1, Ni / 2
        x(i) = Dx * i - 0.5_R8P * Dx
        initial_state(i)%density  = 0.445_R8P
        initial_state(i)%velocity = 0.698_R8P
        initial_state(i)%pressure = 3.528_R8P
     enddo
     do i=Ni / 2 + 1, Ni
        x(i) = Dx * i - 0.5_R8P * Dx
        initial_state(i)%density  = 0.5_R8P
        initial_state(i)%velocity = 0._R8P
        initial_state(i)%pressure = 0.571_R8P
     enddo
   case('Shu-Osher')
     ! Shu-Osher's problem
     BC_L = 'TRA'
     BC_R = 'TRA'
     do i=1, Ni
        x(i) = Dx * i - 0.5_R8P * Dx
        if (x(i)<1_R8P/8_R8P) then
          initial_state(i)%density  = 3.857143_R8P
          initial_state(i)%velocity = 2.629369_R8P
          initial_state(i)%pressure = 10.3333_R8P
        else
        initial_state(i)%density  = 1._R8P + 0.2_R8P * sin(pi * x(i) / 2._R8P)
        initial_state(i)%velocity = 0._R8P
        initial_state(i)%pressure = 1._R8P
        endif
     enddo
   case('123')
     ! 123 problem
     BC_L = 'TRA'
     BC_R = 'TRA'
     do i=1, Ni / 2
        x(i) = Dx * i - 0.5_R8P * Dx
        initial_state(i)%density  = 1._R8P
        initial_state(i)%velocity = -2._R8P
        initial_state(i)%pressure = 0.4_R8P
     enddo
     do i=Ni / 2 + 1, Ni
        x(i) = Dx * i - 0.5_R8P * Dx
        initial_state(i)%density  = 1._R8P
        initial_state(i)%velocity = 2._R8P
        initial_state(i)%pressure = 0.4_R8P
     enddo
   case('Woodward-Colella')
     ! Woodward-Colella's problem
     BC_L = 'REF'
     BC_R = 'REF'
     do i=1, Ni
        x(i) = Dx * i - 0.5_R8P * Dx
        initial_state(i)%density  = 1._R8P
        initial_state(i)%velocity = 0._R8P
        if (x(i)<=0.1_R8P) then
          initial_state(i)%pressure = 1000._R8P
        elseif (x(i)>0.9_R8P) then
          initial_state(i)%pressure = 100._R8P
        else
          initial_state(i)%pressure = 0.01_R8P
        endif
     enddo
   case('SS1')
     ! Severe shock problem 1
     BC_L = 'TRA'
     BC_R = 'TRA'
     do i=1, Ni / 2
        x(i) = Dx * i - 0.5_R8P * Dx
        initial_state(i)%density  = 1._R8P
        initial_state(i)%velocity = 0._R8P
        initial_state(i)%pressure = 1_R8P
     enddo
     do i=Ni / 2 + 1, Ni
        x(i) = Dx * i - 0.5_R8P * Dx
        initial_state(i)%density  = 1._R8P
        initial_state(i)%velocity = 0._R8P
        initial_state(i)%pressure = 0.1_R8P
     enddo
   case('SS2')
     ! Severe shock problem 2
     BC_L = 'TRA'
     BC_R = 'TRA'
     do i=1, Ni / 2
        x(i) = Dx * i - 0.5_R8P * Dx
        initial_state(i)%density  = 1._R8P
        initial_state(i)%velocity = 0._R8P
        initial_state(i)%pressure = 10_R8P
     enddo
     do i=Ni / 2 + 1, Ni
        x(i) = Dx * i - 0.5_R8P * Dx
        initial_state(i)%density  = 1._R8P
        initial_state(i)%velocity = 0._R8P
        initial_state(i)%pressure = 0.1_R8P
     enddo
   case('SS3')
     ! Severe shock problem 3
     BC_L = 'TRA'
     BC_R = 'TRA'
     do i=1, Ni / 2
        x(i) = Dx * i - 0.5_R8P * Dx
        initial_state(i)%density  = 1._R8P
        initial_state(i)%velocity = 0._R8P
        initial_state(i)%pressure = 100_R8P
     enddo
     do i=Ni / 2 + 1, Ni
        x(i) = Dx * i - 0.5_R8P * Dx
        initial_state(i)%density  = 1._R8P
        initial_state(i)%velocity = 0._R8P
        initial_state(i)%pressure = 0.1_R8P
     enddo
   case('SS4')
     ! Severe shock problem 4
     BC_L = 'TRA'
     BC_R = 'TRA'
     do i=1, Ni / 2
        x(i) = Dx * i - 0.5_R8P * Dx
        initial_state(i)%density  = 1._R8P
        initial_state(i)%velocity = 0._R8P
        initial_state(i)%pressure = 1000_R8P
     enddo
     do i=Ni / 2 + 1, Ni
        x(i) = Dx * i - 0.5_R8P * Dx
        initial_state(i)%density  = 1._R8P
        initial_state(i)%velocity = 0._R8P
        initial_state(i)%pressure = 0.1_R8P
     enddo
   case('SS5')
     ! Severe shock problem 5
     BC_L = 'TRA'
     BC_R = 'TRA'
     do i=1, Ni / 2
        x(i) = Dx * i - 0.5_R8P * Dx
        initial_state(i)%density  = 1._R8P
        initial_state(i)%velocity = 0._R8P
        initial_state(i)%pressure = 10000_R8P
     enddo
     do i=Ni / 2 + 1, Ni
        x(i) = Dx * i - 0.5_R8P * Dx
        initial_state(i)%density  = 1._R8P
        initial_state(i)%velocity = 0._R8P
        initial_state(i)%pressure = 0.1_R8P
     enddo
=======
   select case(trim(adjustl(riemann_problem)))
   case('sod')
      call riemann_problem_sod_initial_state(initial_state=initial_state)
   case('lax')
      call riemann_problem_lax_initial_state(initial_state=initial_state)
   case('shu-osher')
      call riemann_problem_shu_osher_initial_state(initial_state=initial_state)
   case('123')
      call riemann_problem_123_initial_state(initial_state=initial_state)
   case('woodward-colella')
      call riemann_problem_woodward_colella_initial_state(initial_state=initial_state)
   case('SS1')
      call riemann_problem_ss1_initial_state(initial_state=initial_state)
   case('SS2')
      call riemann_problem_ss2_initial_state(initial_state=initial_state)
   case('SS3')
      call riemann_problem_ss3_initial_state(initial_state=initial_state)
   case('SS4')
      call riemann_problem_ss4_initial_state(initial_state=initial_state)
   case('SS5')
      call riemann_problem_ss5_initial_state(initial_state=initial_state)
>>>>>>> 301857df
   endselect
   call domain%initialize(Ni=Ni, Dx=Dx,                                         &
                          BC_L=BC_L, BC_R=BC_R,                                 &
                          initial_state=initial_state,                          &
                          eos=eos_compressible(cp=1040.004_R8P, cv=742.86_R8P), &
                          weno_order=weno_order,                                &
                          weno_variables=weno_variables,                        &
                          riemann_solver_scheme=riemann_solver_scheme)
   endsubroutine initialize

   subroutine parse_command_line_interface()
   !< Parse Command Line Interface (CLI).
   type(command_line_interface)  :: cli                   !< Command line interface handler.
   character(99)                 :: riemann_solver_scheme !< Riemann Problem solver scheme.
   character(99)                 :: riemann_problem       !< Riemann problem.
   integer(I4P)                  :: error                 !< Error handler.
   character(len=:), allocatable :: buffer                !< String buffer.

   call cli%init(description = 'FORESEER test: shock tube tester, 1D Euler equations', &
                 examples    = ["foreseer_test_shock_tube         ",                   &
                                "foreseer_test_shock_tube --tserie"])
<<<<<<< HEAD
   call cli%add(switch='--p', help='Shock Tube problem', required=.false., act='store', def='Sod', &
     choices='Sod,Lax,Shu-Osher,123,Woodward-Colella,SS1,SS2,SS3,SS4,SS5')
=======
   call cli%add(switch='--p', help='Riemann problem', required=.false., act='store', def='all', &
                choices='all,sod,lax,shu-osher,123,woodward-colella,SS1,SS2,SS3,SS4,SS5')
>>>>>>> 301857df
   call cli%add(switch='--Ni', help='Number finite volumes used', required=.false., act='store', def='100')
   call cli%add(switch='--steps', help='Number time steps performed', required=.false., act='store', def='60')
   call cli%add(switch='--t-max', help='Maximum integration time', required=.false., act='store', def='0.')
   call cli%add(switch='--riemann', help='Riemann Problem solver', required=.false., act='store', def='all', &
                choices='all,exact,hllc,llf,pvl,roe')
   call cli%add(switch='--s-scheme', help='Space intergation scheme', required=.false., act='store', def='weno-char-1',           &
     choices='weno-char-1,weno-char-3,weno-char-5,weno-char-7,weno-char-9,weno-char-11,weno-char-13,weno-char-15,weno-char-17,'// &
             'weno-cons-1,weno-cons-3,weno-cons-5,weno-cons-7,weno-cons-9,weno-cons-11,weno-cons-13,weno-cons-15,weno-cons-17,'// &
             'weno-prim-1,weno-prim-3,weno-prim-5,weno-prim-7,weno-prim-9,weno-prim-11,weno-prim-13,weno-prim-15,weno-prim-17')
   call cli%add(switch='--t-scheme', help='Time intergation scheme', required=.false., act='store', def='tvd-rk-1', &
                choices='tvd-rk-1,tvd-rk-2,tvd-rk-3,tvd-rk-5')
   call cli%add(switch='--cfl', help='CFL value', required=.false., act='store', def='0.7')
   call cli%add(switch='--tserie', switch_ab='-t', help='Save time-serie-result', required=.false., act='store_true', def='.false.')
   call cli%add(switch='--verbose', help='Verbose output', required=.false., act='store_true', def='.false.')
   call cli%parse(error=error)
<<<<<<< HEAD
   call cli%get(switch='--p',        val=shock_tube_test,       error=error) ; if (error/=0) stop
=======
   call cli%get(switch='--p',        val=riemann_problem,       error=error) ; if (error/=0) stop
>>>>>>> 301857df
   call cli%get(switch='--Ni',       val=Ni,                    error=error) ; if (error/=0) stop
   call cli%get(switch='--steps',    val=steps_max,             error=error) ; if (error/=0) stop
   call cli%get(switch='--t-max',    val=t_max,                 error=error) ; if (error/=0) stop
   call cli%get(switch='--riemann',  val=riemann_solver_scheme, error=error) ; if (error/=0) stop
   call cli%get(switch='--s-scheme', val=s_scheme,              error=error) ; if (error/=0) stop
   call cli%get(switch='--t-scheme', val=t_scheme,              error=error) ; if (error/=0) stop
   call cli%get(switch='--cfl',      val=CFL,                   error=error) ; if (error/=0) stop
   call cli%get(switch='--tserie',   val=time_serie,            error=error) ; if (error/=0) stop
   call cli%get(switch='--verbose',  val=verbose,               error=error) ; if (error/=0) stop

   if (t_max > 0._R8P) steps_max = 0

   buffer = trim(adjustl(s_scheme))
   select case(buffer(6:9))
   case('char')
      weno_variables = 'characteristic'
   case('cons')
      weno_variables = 'conservative'
   case('prim')
      weno_variables = 'primitive'
   endselect
   weno_order = cton(buffer(11:), knd=1_I4P)

   select case(trim(adjustl(t_scheme)))
   case('tvd-rk-1')
      rk_stages_number = 1
   case('tvd-rk-2')
      rk_stages_number = 2
   case('tvd-rk-3')
      rk_stages_number = 3
   case('tvd-rk-5')
      rk_stages_number = 5
   endselect

   if (trim(adjustl(riemann_problem))=='all') then
      riemann_problems = ['sod             ', &
                          'lax             ', &
                          'shu-osher       ', &
                          '123             ', &
                          'woodward-colella', &
                          'SS1             ', &
                          'SS2             ', &
                          'SS3             ', &
                          'SS4             ', &
                          'SS5             ']
   else
      riemann_problems = [trim(adjustl(riemann_problem))]
   endif

   if (trim(adjustl(riemann_solver_scheme))=='all') then
      riemann_solver_schemes = ['exact', &
                                'hllc ', &
                                'llf  ', &
                                'pvl  ', &
                                'roe  ']
   else
      riemann_solver_schemes = [trim(adjustl(riemann_solver_scheme))]
   endif
   endsubroutine parse_command_line_interface

   subroutine riemann_problem_sod_initial_state(initial_state)
   type(primitive_compressible), intent(inout) :: initial_state(1:) !< Initial state of primitive variables.
   integer(I4P)                                :: i                 !< Space counter.

   BC_L = 'TRA'
   BC_R = 'TRA'
   do i=1, Ni / 2
      x(i) = Dx * i - 0.5_R8P * Dx
      initial_state(i)%density  = 1._R8P
      initial_state(i)%velocity = 0._R8P
      initial_state(i)%pressure = 1._R8P
   enddo
   do i=Ni / 2 + 1, Ni
      x(i) = Dx * i - 0.5_R8P * Dx
      initial_state(i)%density  = 0.125_R8P
      initial_state(i)%velocity = 0._R8P
      initial_state(i)%pressure = 0.1_R8P
   enddo
   endsubroutine riemann_problem_sod_initial_state

   subroutine riemann_problem_lax_initial_state(initial_state)
   type(primitive_compressible), intent(inout) :: initial_state(1:) !< Initial state of primitive variables.
   integer(I4P)                                :: i                 !< Space counter.

   BC_L = 'TRA'
   BC_R = 'TRA'
   do i=1, Ni / 2
      x(i) = Dx * i - 0.5_R8P * Dx
      initial_state(i)%density  = 0.445_R8P
      initial_state(i)%velocity = 0.698_R8P
      initial_state(i)%pressure = 3.528_R8P
   enddo
   do i=Ni / 2 + 1, Ni
      x(i) = Dx * i - 0.5_R8P * Dx
      initial_state(i)%density  = 0.5_R8P
      initial_state(i)%velocity = 0._R8P
      initial_state(i)%pressure = 0.571_R8P
   enddo
   endsubroutine riemann_problem_lax_initial_state

   subroutine riemann_problem_shu_osher_initial_state(initial_state)
   type(primitive_compressible), intent(inout) :: initial_state(1:) !< Initial state of primitive variables.
   integer(I4P)                                :: i                 !< Space counter.

   BC_L = 'TRA'
   BC_R = 'TRA'
   do i=1, Ni
      x(i) = Dx * i - 0.5_R8P * Dx
      if (x(i)<1._R8P/8._R8P) then
        initial_state(i)%density  = 3.857143_R8P
        initial_state(i)%velocity = 2.629369_R8P
        initial_state(i)%pressure = 10.3333_R8P
      else
      initial_state(i)%density  = 1._R8P + 0.2_R8P * sin(pi * x(i) / 2._R8P)
      initial_state(i)%velocity = 0._R8P
      initial_state(i)%pressure = 1._R8P
      endif
   enddo
   endsubroutine riemann_problem_shu_osher_initial_state

   subroutine riemann_problem_123_initial_state(initial_state)
   type(primitive_compressible), intent(inout) :: initial_state(1:) !< Initial state of primitive variables.
   integer(I4P)                                :: i                 !< Space counter.

   BC_L = 'TRA'
   BC_R = 'TRA'
   do i=1, Ni / 2
      x(i) = Dx * i - 0.5_R8P * Dx
      initial_state(i)%density  = 1._R8P
      initial_state(i)%velocity = -2._R8P
      initial_state(i)%pressure = 0.4_R8P
   enddo
   do i=Ni / 2 + 1, Ni
      x(i) = Dx * i - 0.5_R8P * Dx
      initial_state(i)%density  = 1._R8P
      initial_state(i)%velocity = 2._R8P
      initial_state(i)%pressure = 0.4_R8P
   enddo
   endsubroutine riemann_problem_123_initial_state

   subroutine riemann_problem_woodward_colella_initial_state(initial_state)
   type(primitive_compressible), intent(inout) :: initial_state(1:) !< Initial state of primitive variables.
   integer(I4P)                                :: i                 !< Space counter.

   BC_L = 'REF'
   BC_R = 'REF'
   do i=1, Ni
      x(i) = Dx * i - 0.5_R8P * Dx
      initial_state(i)%density  = 1._R8P
      initial_state(i)%velocity = 0._R8P
      if (x(i)<=0.1_R8P) then
        initial_state(i)%pressure = 1000._R8P
      elseif (x(i)>0.9_R8P) then
        initial_state(i)%pressure = 100._R8P
      else
        initial_state(i)%pressure = 0.01_R8P
      endif
   enddo
   endsubroutine riemann_problem_woodward_colella_initial_state

   subroutine riemann_problem_ss1_initial_state(initial_state)
   type(primitive_compressible), intent(inout) :: initial_state(1:) !< Initial state of primitive variables.
   integer(I4P)                                :: i                 !< Space counter.

   BC_L = 'TRA'
   BC_R = 'TRA'
   do i=1, Ni / 2
      x(i) = Dx * i - 0.5_R8P * Dx
      initial_state(i)%density  = 1._R8P
      initial_state(i)%velocity = 0._R8P
      initial_state(i)%pressure = 1._R8P
   enddo
   do i=Ni / 2 + 1, Ni
      x(i) = Dx * i - 0.5_R8P * Dx
      initial_state(i)%density  = 1._R8P
      initial_state(i)%velocity = 0._R8P
      initial_state(i)%pressure = 0.1_R8P
   enddo
   endsubroutine riemann_problem_ss1_initial_state

   subroutine riemann_problem_ss2_initial_state(initial_state)
   type(primitive_compressible), intent(inout) :: initial_state(1:) !< Initial state of primitive variables.
   integer(I4P)                                :: i                 !< Space counter.

   BC_L = 'TRA'
   BC_R = 'TRA'
   do i=1, Ni / 2
      x(i) = Dx * i - 0.5_R8P * Dx
      initial_state(i)%density  = 1._R8P
      initial_state(i)%velocity = 0._R8P
      initial_state(i)%pressure = 10._R8P
   enddo
   do i=Ni / 2 + 1, Ni
      x(i) = Dx * i - 0.5_R8P * Dx
      initial_state(i)%density  = 1._R8P
      initial_state(i)%velocity = 0._R8P
      initial_state(i)%pressure = 0.1_R8P
   enddo
   endsubroutine riemann_problem_ss2_initial_state

   subroutine riemann_problem_ss3_initial_state(initial_state)
   type(primitive_compressible), intent(inout) :: initial_state(1:) !< Initial state of primitive variables.
   integer(I4P)                                :: i                 !< Space counter.

   BC_L = 'TRA'
   BC_R = 'TRA'
   do i=1, Ni / 2
      x(i) = Dx * i - 0.5_R8P * Dx
      initial_state(i)%density  = 1._R8P
      initial_state(i)%velocity = 0._R8P
      initial_state(i)%pressure = 100._R8P
   enddo
   do i=Ni / 2 + 1, Ni
      x(i) = Dx * i - 0.5_R8P * Dx
      initial_state(i)%density  = 1._R8P
      initial_state(i)%velocity = 0._R8P
      initial_state(i)%pressure = 0.1_R8P
   enddo
   endsubroutine riemann_problem_ss3_initial_state

   subroutine riemann_problem_ss4_initial_state(initial_state)
   type(primitive_compressible), intent(inout) :: initial_state(1:) !< Initial state of primitive variables.
   integer(I4P)                                :: i                 !< Space counter.

   BC_L = 'TRA'
   BC_R = 'TRA'
   do i=1, Ni / 2
      x(i) = Dx * i - 0.5_R8P * Dx
      initial_state(i)%density  = 1._R8P
      initial_state(i)%velocity = 0._R8P
      initial_state(i)%pressure = 1000._R8P
   enddo
   do i=Ni / 2 + 1, Ni
      x(i) = Dx * i - 0.5_R8P * Dx
      initial_state(i)%density  = 1._R8P
      initial_state(i)%velocity = 0._R8P
      initial_state(i)%pressure = 0.1_R8P
   enddo
   endsubroutine riemann_problem_ss4_initial_state

   subroutine riemann_problem_ss5_initial_state(initial_state)
   type(primitive_compressible), intent(inout) :: initial_state(1:) !< Initial state of primitive variables.
   integer(I4P)                                :: i                 !< Space counter.

   BC_L = 'TRA'
   BC_R = 'TRA'
   do i=1, Ni / 2
      x(i) = Dx * i - 0.5_R8P * Dx
      initial_state(i)%density  = 1._R8P
      initial_state(i)%velocity = 0._R8P
      initial_state(i)%pressure = 10000._R8P
   enddo
   do i=Ni / 2 + 1, Ni
      x(i) = Dx * i - 0.5_R8P * Dx
      initial_state(i)%density  = 1._R8P
      initial_state(i)%velocity = 0._R8P
      initial_state(i)%pressure = 0.1_R8P
   enddo
   endsubroutine riemann_problem_ss5_initial_state

   subroutine save_time_serie(t, filename, finish)
   !< Save time-serie results.
   real(R8P),    intent(in)           :: t         !< Current integration time.
   character(*), intent(in), optional :: filename  !< Output filename.
   logical,      intent(in), optional :: finish    !< Flag for triggering the file closing.
   integer(I4P), save                 :: tsfile    !< File unit for saving time serie results.
   type(primitive_compressible)       :: primitive !< Primitive variables.
   integer(I4P)                       :: i         !< Counter.

   if (time_serie) then
      if (present(filename)) then
         open(newunit=tsfile, file=filename)
      endif
      write(tsfile, '(A)')'VARIABLES = "x" "rho" "u" "p"'
      write(tsfile, '(A)')'ZONE T="'//str(n=t)//'"'
      do i=1, Ni
         primitive = conservative_to_primitive_compressible(conservative=domain%U(i), eos=domain%eos)
         write(tsfile, '(4'//'('//FR8P//',1X))')x(i), primitive%density, primitive%velocity%x, primitive%pressure
      enddo
      if (present(finish)) then
         if (finish) close(tsfile)
      endif
   endif
   endsubroutine save_time_serie
endprogram foreseer_test_shock_tube<|MERGE_RESOLUTION|>--- conflicted
+++ resolved
@@ -689,62 +689,6 @@
 use vecfor, only : ex, vector
 
 implicit none
-<<<<<<< HEAD
-integer(I4P)                     :: weno_order                  !< WENO reconstruction order.
-character(len=:), allocatable    :: weno_variables              !< Variables set on which WENO reconstruction is done.
-type(tvd_runge_kutta_integrator) :: rk_integrator               !< Runge-Kutta integrator.
-integer(I4P)                     :: rk_stages_number            !< Runge-Kutta stages number.
-type(euler_1d), allocatable      :: rk_stage(:)                 !< Runge-Kutta stages.
-real(R8P)                        :: dt                          !< Time step.
-real(R8P)                        :: t                           !< Time.
-integer(I4P)                     :: step                        !< Time steps counter.
-type(euler_1d)                   :: domain                      !< Domain of Euler equations.
-real(R8P)                        :: CFL                         !< CFL value.
-character(3)                     :: BC_L                        !< Left boundary condition type.
-character(3)                     :: BC_R                        !< Right boundary condition type.
-integer(I4P)                     :: Ni                          !< Number of grid cells.
-real(R8P)                        :: Dx                          !< Space step discretization.
-real(R8P), allocatable           :: x(:)                        !< Cell center x-abscissa values.
-integer(I4P)                     :: steps_max                   !< Maximum number of time steps.
-real(R8P)                        :: t_max                       !< Maximum integration time.
-character(99), allocatable       :: riemann_solver_schemes(:)   !< Riemann Problem solver scheme(s).
-character(99)                    :: shock_tube_test             !< Shock tube test.
-character(99)                    :: s_scheme                    !< Space integration scheme.
-character(99)                    :: t_scheme                    !< Time integration scheme.
-logical                          :: results                     !< Flag for activating results saving.
-logical                          :: time_serie                  !< Flag for activating time serie-results saving.
-logical                          :: verbose                     !< Flag for activating more verbose output.
-integer(I4P)                     :: s                           !< Schemes counter.
-real(R8P), parameter             :: pi = 4._R8P * atan(1._R8P)  !< Pi greek.
-
-call parse_command_line_interface
-do s=1, size(riemann_solver_schemes, dim=1)
-   if (verbose) print "(A)", 'Use Riemann Problem solver "'//trim(adjustl(riemann_solver_schemes(s)))//'"'
-   call initialize(riemann_solver_scheme=riemann_solver_schemes(s),shock_tube_test=shock_tube_test)
-   call save_time_serie(filename='euler_1D-'//&
-                                 trim(adjustl(s_scheme))//'-'//&
-                                 trim(adjustl(t_scheme))//'-'//&
-                                 trim(adjustl(shock_tube_test))//'-'//&
-                                 trim(adjustl(riemann_solver_schemes(s)))//'.dat', t=t)
-   step = 0
-   time_loop: do
-      step = step + 1
-      dt = domain%dt(steps_max=steps_max, t_max=t_max, t=t, CFL=CFL)
-      call rk_integrator%integrate(U=domain, stage=rk_stage, dt=dt, t=t)
-      t = t + dt
-      call save_time_serie(t=t)
-      if (verbose) print "(A)", 'step = '//str(n=step)//', time step = '//str(n=dt)//', time = '//str(n=t)
-      if ((t == t_max).or.(step == steps_max)) exit time_loop
-   enddo time_loop
-enddo
-
-contains
-   subroutine initialize(riemann_solver_scheme,shock_tube_test)
-   !< Initialize the test.
-   character(*), intent(in)                  :: riemann_solver_scheme !< Riemann Problem solver scheme.
-   character(*), intent(in)                  :: shock_tube_test       !< Shock tube test specification.
-   character(:), allocatable                 :: shock_tube_test_      !< Shock tube test specification, local variable.
-=======
 integer(I4P)                     :: weno_order                 !< WENO reconstruction order.
 character(len=:), allocatable    :: weno_variables             !< Variables set on which WENO reconstruction is done.
 type(tvd_runge_kutta_integrator) :: rk_integrator              !< Runge-Kutta integrator.
@@ -802,7 +746,6 @@
    !< Initialize the test.
    character(*), intent(in)                  :: riemann_solver_scheme !< Riemann Problem solver scheme.
    character(*), intent(in)                  :: riemann_problem       !< Riemann problem.
->>>>>>> 301857df
    type(primitive_compressible), allocatable :: initial_state(:)      !< Initial state of primitive variables.
    integer(I4P)                              :: i                     !< Space counter.
 
@@ -812,170 +755,6 @@
    if (allocated(x)) deallocate(x) ; allocate(x(1:Ni))
    if (allocated(initial_state)) deallocate(initial_state) ; allocate(initial_state(1:Ni))
    Dx = 1._R8P / Ni
-<<<<<<< HEAD
-   shock_tube_test_ = trim(adjustl(shock_tube_test))
-   select case(shock_tube_test_)
-   case('Sod')
-     ! Sod's problem
-     BC_L = 'TRA'
-     BC_R = 'TRA'
-     do i=1, Ni / 2
-        x(i) = Dx * i - 0.5_R8P * Dx
-        initial_state(i)%density  = 1._R8P
-        initial_state(i)%velocity = 0._R8P
-        initial_state(i)%pressure = 1._R8P
-     enddo
-     do i=Ni / 2 + 1, Ni
-        x(i) = Dx * i - 0.5_R8P * Dx
-        initial_state(i)%density  = 0.125_R8P
-        initial_state(i)%velocity = 0._R8P
-        initial_state(i)%pressure = 0.1_R8P
-     enddo
-   case('Lax')
-     ! Lax's problem
-     BC_L = 'TRA'
-     BC_R = 'TRA'
-     do i=1, Ni / 2
-        x(i) = Dx * i - 0.5_R8P * Dx
-        initial_state(i)%density  = 0.445_R8P
-        initial_state(i)%velocity = 0.698_R8P
-        initial_state(i)%pressure = 3.528_R8P
-     enddo
-     do i=Ni / 2 + 1, Ni
-        x(i) = Dx * i - 0.5_R8P * Dx
-        initial_state(i)%density  = 0.5_R8P
-        initial_state(i)%velocity = 0._R8P
-        initial_state(i)%pressure = 0.571_R8P
-     enddo
-   case('Shu-Osher')
-     ! Shu-Osher's problem
-     BC_L = 'TRA'
-     BC_R = 'TRA'
-     do i=1, Ni
-        x(i) = Dx * i - 0.5_R8P * Dx
-        if (x(i)<1_R8P/8_R8P) then
-          initial_state(i)%density  = 3.857143_R8P
-          initial_state(i)%velocity = 2.629369_R8P
-          initial_state(i)%pressure = 10.3333_R8P
-        else
-        initial_state(i)%density  = 1._R8P + 0.2_R8P * sin(pi * x(i) / 2._R8P)
-        initial_state(i)%velocity = 0._R8P
-        initial_state(i)%pressure = 1._R8P
-        endif
-     enddo
-   case('123')
-     ! 123 problem
-     BC_L = 'TRA'
-     BC_R = 'TRA'
-     do i=1, Ni / 2
-        x(i) = Dx * i - 0.5_R8P * Dx
-        initial_state(i)%density  = 1._R8P
-        initial_state(i)%velocity = -2._R8P
-        initial_state(i)%pressure = 0.4_R8P
-     enddo
-     do i=Ni / 2 + 1, Ni
-        x(i) = Dx * i - 0.5_R8P * Dx
-        initial_state(i)%density  = 1._R8P
-        initial_state(i)%velocity = 2._R8P
-        initial_state(i)%pressure = 0.4_R8P
-     enddo
-   case('Woodward-Colella')
-     ! Woodward-Colella's problem
-     BC_L = 'REF'
-     BC_R = 'REF'
-     do i=1, Ni
-        x(i) = Dx * i - 0.5_R8P * Dx
-        initial_state(i)%density  = 1._R8P
-        initial_state(i)%velocity = 0._R8P
-        if (x(i)<=0.1_R8P) then
-          initial_state(i)%pressure = 1000._R8P
-        elseif (x(i)>0.9_R8P) then
-          initial_state(i)%pressure = 100._R8P
-        else
-          initial_state(i)%pressure = 0.01_R8P
-        endif
-     enddo
-   case('SS1')
-     ! Severe shock problem 1
-     BC_L = 'TRA'
-     BC_R = 'TRA'
-     do i=1, Ni / 2
-        x(i) = Dx * i - 0.5_R8P * Dx
-        initial_state(i)%density  = 1._R8P
-        initial_state(i)%velocity = 0._R8P
-        initial_state(i)%pressure = 1_R8P
-     enddo
-     do i=Ni / 2 + 1, Ni
-        x(i) = Dx * i - 0.5_R8P * Dx
-        initial_state(i)%density  = 1._R8P
-        initial_state(i)%velocity = 0._R8P
-        initial_state(i)%pressure = 0.1_R8P
-     enddo
-   case('SS2')
-     ! Severe shock problem 2
-     BC_L = 'TRA'
-     BC_R = 'TRA'
-     do i=1, Ni / 2
-        x(i) = Dx * i - 0.5_R8P * Dx
-        initial_state(i)%density  = 1._R8P
-        initial_state(i)%velocity = 0._R8P
-        initial_state(i)%pressure = 10_R8P
-     enddo
-     do i=Ni / 2 + 1, Ni
-        x(i) = Dx * i - 0.5_R8P * Dx
-        initial_state(i)%density  = 1._R8P
-        initial_state(i)%velocity = 0._R8P
-        initial_state(i)%pressure = 0.1_R8P
-     enddo
-   case('SS3')
-     ! Severe shock problem 3
-     BC_L = 'TRA'
-     BC_R = 'TRA'
-     do i=1, Ni / 2
-        x(i) = Dx * i - 0.5_R8P * Dx
-        initial_state(i)%density  = 1._R8P
-        initial_state(i)%velocity = 0._R8P
-        initial_state(i)%pressure = 100_R8P
-     enddo
-     do i=Ni / 2 + 1, Ni
-        x(i) = Dx * i - 0.5_R8P * Dx
-        initial_state(i)%density  = 1._R8P
-        initial_state(i)%velocity = 0._R8P
-        initial_state(i)%pressure = 0.1_R8P
-     enddo
-   case('SS4')
-     ! Severe shock problem 4
-     BC_L = 'TRA'
-     BC_R = 'TRA'
-     do i=1, Ni / 2
-        x(i) = Dx * i - 0.5_R8P * Dx
-        initial_state(i)%density  = 1._R8P
-        initial_state(i)%velocity = 0._R8P
-        initial_state(i)%pressure = 1000_R8P
-     enddo
-     do i=Ni / 2 + 1, Ni
-        x(i) = Dx * i - 0.5_R8P * Dx
-        initial_state(i)%density  = 1._R8P
-        initial_state(i)%velocity = 0._R8P
-        initial_state(i)%pressure = 0.1_R8P
-     enddo
-   case('SS5')
-     ! Severe shock problem 5
-     BC_L = 'TRA'
-     BC_R = 'TRA'
-     do i=1, Ni / 2
-        x(i) = Dx * i - 0.5_R8P * Dx
-        initial_state(i)%density  = 1._R8P
-        initial_state(i)%velocity = 0._R8P
-        initial_state(i)%pressure = 10000_R8P
-     enddo
-     do i=Ni / 2 + 1, Ni
-        x(i) = Dx * i - 0.5_R8P * Dx
-        initial_state(i)%density  = 1._R8P
-        initial_state(i)%velocity = 0._R8P
-        initial_state(i)%pressure = 0.1_R8P
-     enddo
-=======
    select case(trim(adjustl(riemann_problem)))
    case('sod')
       call riemann_problem_sod_initial_state(initial_state=initial_state)
@@ -997,7 +776,6 @@
       call riemann_problem_ss4_initial_state(initial_state=initial_state)
    case('SS5')
       call riemann_problem_ss5_initial_state(initial_state=initial_state)
->>>>>>> 301857df
    endselect
    call domain%initialize(Ni=Ni, Dx=Dx,                                         &
                           BC_L=BC_L, BC_R=BC_R,                                 &
@@ -1019,13 +797,8 @@
    call cli%init(description = 'FORESEER test: shock tube tester, 1D Euler equations', &
                  examples    = ["foreseer_test_shock_tube         ",                   &
                                 "foreseer_test_shock_tube --tserie"])
-<<<<<<< HEAD
-   call cli%add(switch='--p', help='Shock Tube problem', required=.false., act='store', def='Sod', &
-     choices='Sod,Lax,Shu-Osher,123,Woodward-Colella,SS1,SS2,SS3,SS4,SS5')
-=======
    call cli%add(switch='--p', help='Riemann problem', required=.false., act='store', def='all', &
                 choices='all,sod,lax,shu-osher,123,woodward-colella,SS1,SS2,SS3,SS4,SS5')
->>>>>>> 301857df
    call cli%add(switch='--Ni', help='Number finite volumes used', required=.false., act='store', def='100')
    call cli%add(switch='--steps', help='Number time steps performed', required=.false., act='store', def='60')
    call cli%add(switch='--t-max', help='Maximum integration time', required=.false., act='store', def='0.')
@@ -1041,11 +814,7 @@
    call cli%add(switch='--tserie', switch_ab='-t', help='Save time-serie-result', required=.false., act='store_true', def='.false.')
    call cli%add(switch='--verbose', help='Verbose output', required=.false., act='store_true', def='.false.')
    call cli%parse(error=error)
-<<<<<<< HEAD
-   call cli%get(switch='--p',        val=shock_tube_test,       error=error) ; if (error/=0) stop
-=======
    call cli%get(switch='--p',        val=riemann_problem,       error=error) ; if (error/=0) stop
->>>>>>> 301857df
    call cli%get(switch='--Ni',       val=Ni,                    error=error) ; if (error/=0) stop
    call cli%get(switch='--steps',    val=steps_max,             error=error) ; if (error/=0) stop
    call cli%get(switch='--t-max',    val=t_max,                 error=error) ; if (error/=0) stop
